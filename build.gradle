plugins {
  id "com.github.ben-manes.versions" version "0.46.0"
  id 'java-library'
  id 'maven-publish'
  id 'signing'
  id 'eclipse'
}

repositories {
	mavenLocal()
	mavenCentral()
	maven { url 'https://s01.oss.sonatype.org/content/repositories/snapshots' }
}

ext.junitJupiterVersion = '5.9.2'

group = 'io.calimero'
version = '3.0-SNAPSHOT'

<<<<<<< HEAD
group = 'com.github.calimero'
version = '2.6-SNAPSHOT'

sourceCompatibility = 19
targetCompatibility = 19
=======
sourceCompatibility = 17
targetCompatibility = 17
>>>>>>> 23bafc9b

java {
    withSourcesJar()
    withJavadocJar()
}

<<<<<<< HEAD
tasks.withType(JavaExec) { jvmArgs += "--enable-preview" }

tasks.withType(Test) { jvmArgs += "--enable-preview" }

tasks.withType(Jar) {
	from("${projectDir}") {
=======
tasks.withType(Jar).configureEach {
    from("${projectDir}") {
>>>>>>> 23bafc9b
        include 'LICENSE'
        into "META-INF"
    }
    if (name == 'sourcesJar') {
        from("${projectDir}") {
            include 'README.md'
        }
    }
}

compileJava.options.encoding = 'UTF-8'
compileTestJava.options.encoding = 'UTF-8'
javadoc.options.encoding = 'UTF-8'

compileJava.options*.compilerArgs = [
<<<<<<< HEAD
	'-Xlint:all,-serial',
	'--enable-preview',
=======
	'-Xlint:all,-serial'
>>>>>>> 23bafc9b
]

compileTestJava.options*.compilerArgs = [
	'-Xlint:all',
	'-Xlint:-try',
]

tasks.named('compileJava') {
    options.javaModuleVersion = provider { project.version }
}

test {
	useJUnitPlatform() {
		excludeTags 'knxnetip'
	}
}

tasks.withType(Javadoc).configureEach {
    options.addStringOption("Xdoclint:-missing", '-quiet')
    options.addBooleanOption('-enable-preview', true)
	options.addStringOption("-release", "${targetCompatibility}")
}

dependencies {
<<<<<<< HEAD
	api "com.github.calimero:calimero-core-loom:${version}"
	implementation 'org.slf4j:slf4j-api:1.7.36'
=======
	api "io.calimero:calimero-core:${version}"
>>>>>>> 23bafc9b
	
	testImplementation "org.junit.jupiter:junit-jupiter:${junitJupiterVersion}"
}

publishing {
    publications {
        mavenJava(MavenPublication) {
            artifactId = rootProject.name
            from components.java
            pom {
                name = 'Calimero KNX Device (Loom)'
                description = 'Communication stack for a Calimero KNX Device'
                url = 'https://github.com/calimero-project/calimero-device'
                inceptionYear = '2006'
                licenses {
                    license {
                        name = "GNU General Public License, version 2, with the Classpath Exception"
                        url = 'LICENSE'
                    }
                }
                developers {
                    developer {
                        name = "Boris Malinowsky"
                        email = "b.malinowsky@gmail.com"
                    }
                }
                scm {
                    connection = 'scm:git:git://github.com/calimero-project/calimero-device.git'
                    url = 'https://github.com/calimero-project/calimero-device.git'
                }
            }
        }
    }
    repositories {
        maven {
            name 'maven'
            def releasesRepoUrl = "https://s01.oss.sonatype.org/service/local/staging/deploy/maven2"
            def snapshotsRepoUrl = "https://s01.oss.sonatype.org/content/repositories/snapshots"
            url = version.endsWith('SNAPSHOT') ? snapshotsRepoUrl : releasesRepoUrl
            credentials(PasswordCredentials)
        }
    }
}

signing {
    if (project.hasProperty("signing.keyId")) {
        sign publishing.publications.mavenJava
    }
}<|MERGE_RESOLUTION|>--- conflicted
+++ resolved
@@ -17,33 +17,16 @@
 group = 'io.calimero'
 version = '3.0-SNAPSHOT'
 
-<<<<<<< HEAD
-group = 'com.github.calimero'
-version = '2.6-SNAPSHOT'
-
 sourceCompatibility = 19
 targetCompatibility = 19
-=======
-sourceCompatibility = 17
-targetCompatibility = 17
->>>>>>> 23bafc9b
 
 java {
     withSourcesJar()
     withJavadocJar()
 }
 
-<<<<<<< HEAD
-tasks.withType(JavaExec) { jvmArgs += "--enable-preview" }
-
-tasks.withType(Test) { jvmArgs += "--enable-preview" }
-
-tasks.withType(Jar) {
-	from("${projectDir}") {
-=======
 tasks.withType(Jar).configureEach {
     from("${projectDir}") {
->>>>>>> 23bafc9b
         include 'LICENSE'
         into "META-INF"
     }
@@ -59,12 +42,7 @@
 javadoc.options.encoding = 'UTF-8'
 
 compileJava.options*.compilerArgs = [
-<<<<<<< HEAD
-	'-Xlint:all,-serial',
-	'--enable-preview',
-=======
 	'-Xlint:all,-serial'
->>>>>>> 23bafc9b
 ]
 
 compileTestJava.options*.compilerArgs = [
@@ -89,12 +67,7 @@
 }
 
 dependencies {
-<<<<<<< HEAD
-	api "com.github.calimero:calimero-core-loom:${version}"
-	implementation 'org.slf4j:slf4j-api:1.7.36'
-=======
 	api "io.calimero:calimero-core:${version}"
->>>>>>> 23bafc9b
 	
 	testImplementation "org.junit.jupiter:junit-jupiter:${junitJupiterVersion}"
 }
