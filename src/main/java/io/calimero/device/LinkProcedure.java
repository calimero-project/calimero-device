/*
    Calimero 2 - A library for KNX network access
    Copyright (c) 2015, 2023 B. Malinowsky

    This program is free software; you can redistribute it and/or modify
    it under the terms of the GNU General Public License as published by
    the Free Software Foundation; either version 2 of the License, or
    (at your option) any later version.

    This program is distributed in the hope that it will be useful,
    but WITHOUT ANY WARRANTY; without even the implied warranty of
    MERCHANTABILITY or FITNESS FOR A PARTICULAR PURPOSE. See the
    GNU General Public License for more details.

    You should have received a copy of the GNU General Public License
    along with this program; if not, write to the Free Software
    Foundation, Inc., 59 Temple Place, Suite 330, Boston, MA  02111-1307  USA

    Linking this library statically or dynamically with other modules is
    making a combined work based on this library. Thus, the terms and
    conditions of the GNU General Public License cover the whole
    combination.

    As a special exception, the copyright holders of this library give you
    permission to link this library with independent modules to produce an
    executable, regardless of the license terms of these independent
    modules, and to copy and distribute the resulting executable under terms
    of your choice, provided that you also meet, for each linked independent
    module, the terms and conditions of the license of that module. An
    independent module is a module which is not derived from or based on
    this library. If you modify this library, you may extend this exception
    to your version of the library, but you are not obligated to do so. If
    you do not wish to do so, delete this exception statement from your
    version.
*/

package io.calimero.device;

import static io.calimero.device.LinkProcedure.Action.BeginConnection;
import static io.calimero.device.LinkProcedure.Action.ChannelFunctionActuator;
import static io.calimero.device.LinkProcedure.Action.ChannelFunctionSensor;
import static io.calimero.device.LinkProcedure.Action.ChannelParamResponse;
import static io.calimero.device.LinkProcedure.Action.EnterConfigMode;
import static io.calimero.device.LinkProcedure.Action.LinkResponse;
import static io.calimero.device.LinkProcedure.Action.None;
import static io.calimero.device.LinkProcedure.Action.QuitConfigMode;
import static io.calimero.device.LinkProcedure.Action.ResetInstallation;
import static io.calimero.device.LinkProcedure.Action.SetChannelParam;
import static io.calimero.device.LinkProcedure.Action.SetDeleteLink;
import static io.calimero.device.LinkProcedure.Action.StartLink;
import static io.calimero.device.LinkProcedure.Action.StopLink;
import static java.lang.System.Logger.Level.DEBUG;
import static java.lang.System.Logger.Level.ERROR;
import static java.lang.System.Logger.Level.INFO;
import static java.lang.System.Logger.Level.TRACE;

import java.lang.System.Logger;
import java.lang.invoke.MethodHandles;
import java.util.Arrays;
import java.util.Collections;
import java.util.EnumSet;
import java.util.HashMap;
import java.util.Iterator;
import java.util.Map;
import java.util.function.BiFunction;
import java.util.function.Consumer;

import io.calimero.DataUnitBuilder;
import io.calimero.FrameEvent;
import io.calimero.GroupAddress;
import io.calimero.IndividualAddress;
import io.calimero.KNXTimeoutException;
import io.calimero.cemi.CEMILData;
import io.calimero.link.KNXLinkClosedException;
import io.calimero.log.LogService;
import io.calimero.mgmt.Destination;
import io.calimero.mgmt.ManagementClient;
import io.calimero.mgmt.ManagementClientImpl;

/**
 * Pushbutton-mode (PB-mode) link procedure.
 */
public final class LinkProcedure implements Runnable
{
	// the command code is Action::ordinal()
	enum Action {
		None,
		EnterConfigMode, // Actuator to all
		StartLink, // Sensor to all
		ChannelFunctionActuator, // Actuator to sensor
		ChannelFunctionSensor, // Sensor to actuator
		SetChannelParam, // Actuator to sensor
		ChannelParamResponse, // Sensor to actuator
		BeginConnection, // Actuator to sensor
		SetDeleteLink, // Sensor to actuator
		LinkResponse, // Actuator to sensor
		StopLink, // Sensor to all
		QuitConfigMode, // Actuator to all
		ResetInstallation, // To all, n/a on RF medium
		Features, // Actuator to sensor, sensor to actuator; KNX RF Multi only, action comes after StartLink
	}

	private static final EnumSet<Action> actuator = EnumSet.of(EnterConfigMode, ChannelFunctionActuator,
			SetChannelParam, BeginConnection, LinkResponse, QuitConfigMode);
	private static final EnumSet<Action> sensor = EnumSet.of(StartLink, ChannelFunctionSensor, ChannelParamResponse,
			SetDeleteLink, StopLink);

	private static final int deviceObjectType = 0;
	private static final int pidConfigLink = 59;

	// NYI for the Features response from sensor to actuator, a timeout should not abort the procedure
	private static final long timeout = 3000; // [ms]

	private static final Logger logger = LogService.getLogger(MethodHandles.lookup().lookupClass());

	private final boolean isActuator;
	// execute reset installation procedure
	private final boolean reset;

	private Action state = None;

	private final ManagementClient mgmt;
	private final IndividualAddress self;
	private final IndividualAddress remote;

	// StartLink
	private final int mfId;
	private final boolean unidir;
	// for actuator: how many group objects to expect, i.e., SetDeleteLink (and send the corresponding LinkResponse)
	private int expectedGroupObjects;

	// false: no additional frames, true: parameter frames are sent after DD2
	private static final boolean paramIndicator = false;
	private static final int subFunction = 0;

	// ChannelFunctionActuator
	private final int channelCode; // 13 bits

	// StartLink

	// SetDeleteLink
	// sub function = { 0, 1, 2 }
	// TODO allow sub function 1 to add scene number support for at least scenes 1 - 8 (encoded as 0 - 7)
	private final int subFunc = 0;
	// Key is either connection code or scene number (subFunc = 1); AckSlotNumber for KNX RF Multi devices (subFunc = 2)
	private final Map<Integer, GroupAddress> groupObjects;
	private int activeConnectionCode;

	// LinkResponse Status Flags
	// Bits 0-1, 2 bit status - one of:
	/** Status flag for the link response service: the requested link was added. */
	public static final int LinkAdded = 0;
	/** Status flag for the link response service: use existing address. */
	public static final int UseExistingAddress = 1;
	/** Status flag for the link response service: the requested link was deleted. */
	public static final int LinkDeleted = 2;
	/** Status flag for the link response service: the requested link was not added. */
	public static final int LinkNotAdded = 3;
	// Bit 2, error indication
	/** Link response status flag: error indication, setting the error bit will stop link procedure. */
	public static final int Error = 4;

	// StopLink
	private boolean abort;
	private boolean noChannel; // also used for QuitConfigMode
	private boolean timerExpired; // also used for QuitConfigMode

	// QuitConfigMode
	private boolean wrongService;

	// the default link change notification does nothing and always succeeds
	private BiFunction<Integer, Map<Integer, GroupAddress>, Integer> linkFunction = (f, g) -> LinkAdded;
	// set by the link function, but only relevant for the actuator returning its status used for link response
	private volatile int linkResponseStatus;

	/**
	 * Creates the link procedure for an actuator. Running the link procedure ({@link #run()}) should be based on the
	 * actuator decision to enter configuration mode.
	 *
	 * @param mgmt management client
	 * @param self the device address of the actuator
	 * @param d sensor destination, or <code>null</code> for broadcast communication mode
	 * @param channelCode E-mode channel code
	 * @return the link procedure initialized for the actuator
	 */
	public static LinkProcedure forActuator(final ManagementClient mgmt, final IndividualAddress self,
		final Destination d, final int channelCode)
	{
		return new LinkProcedure(true, false, mgmt, self, d, false, 0, channelCode, new HashMap<>());
	}

	/**
	 * Creates the link procedure for a sensor, assuming that an actuator notification EnterConfigMode has been
	 * received. Running the procedure ({@link #run()}) should be based on a preceding user action, e.g., pressing a
	 * pushbutton, to send "start link" (the link procedure starts with sending the "start link" event).
	 *
	 * @param mgmt management client
	 * @param self the device address of the sensor
	 * @param d actuator destination, or <code>null</code> for broadcast communication mode
	 * @param unidirectional is this a unidirectional sensor device
	 * @param manufacturerId sensor device manufacturer ID
	 * @param groupObjects the group objects to link or unlink, as mapping of connection code to group address
	 * @return the link procedure initialized for the sensor
	 */
	public static LinkProcedure forSensor(final ManagementClient mgmt, final IndividualAddress self,
		final Destination d, final boolean unidirectional, final int manufacturerId,
		final Map<Integer, GroupAddress> groupObjects)
	{
		return new LinkProcedure(false, false, mgmt, self, d, unidirectional, manufacturerId, 0, groupObjects);
	}

	/**
	 * Creates a link procedure to reset all devices of an installation to factory setup; don't use with RF devices!
	 *
	 * @param mgmt management client
	 * @return link procedure to reset an installation
	 */
	public static LinkProcedure resetInstallation(final ManagementClient mgmt)
	{
		return new LinkProcedure(false, true, mgmt, new IndividualAddress(0), null, false, 0, 0,
				Collections.emptyMap());
	}

	/**
	 * Examines the supplied <code>asdu</code>, to determine whether an actuator (which sent <code>asdu</code>) entered
	 * configuration mode. This method is useful for a sensor device to decide if its link procedure should be started.
	 *
	 * @param asdu the ASDU of a network parameter write service
	 * @return <code>true</code> if the sender of that ASDU entered configuration mode, <code>false</code> otherwise
	 */
	public static boolean isEnterConfigMode(final byte[] asdu)
	{
		final int iot = (asdu[0] & 0xff << 8) | (asdu[1] & 0xff);
		final int pid = asdu[2] & 0xff;
		return isEnterConfigMode(iot, pid, Arrays.copyOfRange(asdu, 3, asdu.length));
	}

	/**
	 * Determines whether an actuator (which sent a network parameter write service containing the supplied arguments)
	 * entered configuration mode. This method is useful for a sensor device to decide if its link procedure should be
	 * started.
	 *
	 * @param objectType interface object type, {@code 0 ≤ objectType}
	 * @param pid property identifier, {@code 0 < pid}
	 * @param testInfo test info of a network parameter write service, {@code testInfo.length > 0}
	 * @return <code>true</code> if the sender entered configuration mode, <code>false</code> otherwise
	 */
	public static boolean isEnterConfigMode(final int objectType, final int pid, final byte[] testInfo) {
		if (objectType == deviceObjectType && pid == pidConfigLink) {
			final int command = (testInfo[0] & 0xff) >> 4;
			final Action action = Action.values()[command];
			return action == EnterConfigMode;
		}
		return false;
	}

	private LinkProcedure(final boolean isActuator, final boolean reset, final ManagementClient mgmt,
		final IndividualAddress self, final Destination d, final boolean unidir, final int mfId, final int channelCode,
		final Map<Integer, GroupAddress> groupObjects)
	{
		this.isActuator = isActuator;
		this.reset = reset;
		this.mgmt = mgmt;
		this.self = self;
		remote = d != null ? d.getAddress() : null;

		this.unidir = unidir;
		this.mfId = mfId;
		this.channelCode = channelCode;
		this.groupObjects = Collections.synchronizedMap(groupObjects);
	}

	/**
	 * Implementing the link function:<br>
	 * Actuator link function behavior: if the link status (as sent as part of the link response) corresponds to
	 * {@link #UseExistingAddress}, then the group objects map has to be updated to contain that existing address. The
	 * link procedure's link response will send that address back to the sensor, and not the one that was received with
	 * the command to set/delete the link.
	 * <p>
	 * Sensor link function behavior: return code of link function is currently not used
	 *
	 * @param linkFunction link function taking the flags received with the command, and a map of connection code (or
	 *        scene number) to group address
	 */
	public void setLinkFunction(final BiFunction<Integer, Map<Integer, GroupAddress>, Integer> linkFunction)
	{
		this.linkFunction = linkFunction;
	}

	@Override
	public void run()
	{
		final Consumer<FrameEvent> onEvent = this::receivedManagementService;
		try {
			if (reset) {
				write(EnterConfigMode);
				write(ResetInstallation);
				write(QuitConfigMode);
				return;
			}

			logger.log(INFO, "starting link procedure for {0} {1}->{2}", isActuator ? "actuator" : "sensor", self, remote);
			((ManagementClientImpl) mgmt).addEventListener(onEvent);
			int groupObject = 0;
			final Iterator<Integer> connectionCodes = groupObjects.keySet().iterator();
			final Action[] commands = (isActuator ? actuator : sensor).toArray(new Action[0]);
			for (int i = 0; i < commands.length;) {
				final Action action = commands[i];
				if (action == SetDeleteLink && connectionCodes.hasNext())
					activeConnectionCode = connectionCodes.next();
				write(action);
				if (action == QuitConfigMode)
					return;

				Action next = Action.values()[action.ordinal() + 1];
				if (action == LinkResponse && ++groupObject < expectedGroupObjects)
					next = SetDeleteLink;
				else if (action == SetDeleteLink && connectionCodes.hasNext())
					;
				else
					++i;
				waitFor(next);
			}
		}
		catch (KNXLinkClosedException | KNXTimeoutException | RuntimeException e) {
			stopLink(e);
		}
		catch (final InterruptedException e) {
			abort = true;
			stopLink(e);
			Thread.currentThread().interrupt();
		}
		finally {
			((ManagementClientImpl) mgmt).removeEventListener(onEvent);
			logger.log(INFO, "finished link procedure for {0} {1}->{2}", isActuator ? "actuator" : "sensor", self, remote);
		}
	}

	/**
	 * @param action link procedure event
	 */
	private static void onCommand(final Action action)
	{
		logger.log(DEBUG, "on {0}", action);
	}

	private byte[] create(final Action action)
	{
		final int command = action.ordinal() << 4;
		final byte[] value = new byte[] { (byte) command, 0, 0, 0 };

		int flags = 0;
		switch (action) {
<<<<<<< HEAD
			case EnterConfigMode, BeginConnection,ResetInstallation -> {
				// actions are all dealt by default
			}
			case StartLink -> {
				flags = (unidir ? 0x08 : 0) | (paramIndicator ? 0x04 : 0) | subFunction;
				value[1] = (byte) (mfId >> 8);
				value[2] = (byte) mfId;
				value[3] = (byte) groupObjects.size();
			}
			case ChannelFunctionActuator, ChannelFunctionSensor -> {
				value[1] = (byte) (channelCode >> 8);
				value[2] = (byte) channelCode;
			}
			case SetDeleteLink, LinkResponse -> {
				flags = (action == Action.SetDeleteLink) ? subFunc : linkResponseStatus;
				final GroupAddress ga = groupObjects.get(activeConnectionCode);
				final byte[] addr = ga.toByteArray();
				value[1] = (byte) activeConnectionCode; // or scene number
				value[2] = addr[0];
				value[3] = addr[1];
				logger.info("create {}: connection code {} ==> {}", action, activeConnectionCode, ga);
			}
			case StopLink -> flags = (abort ? Error : 0) | (noChannel ? 0x02 : 0) | (timerExpired ? 0x01 : 0);
			case QuitConfigMode -> flags = timerExpired ? 1 : noChannel ? 2 : wrongService ? 3 : 0;
			case SetChannelParam, ChannelParamResponse, Features, None -> { // possible at all?
			}
=======
		// commented actions are all dealt by default
//		case EnterConfigMode:
//		case BeginConnection:
//		case QuitConfigMode:
//		case ResetInstallation:
//			return value;
		case StartLink:
			flags = (unidir ? 0x08 : 0) | (paramIndicator ? 0x04 : 0) | subFunction;
			value[1] = (byte) (mfId >> 8);
			value[2] = (byte) mfId;
			value[3] = (byte) groupObjects.size();
			break;
		case ChannelFunctionActuator:
		case ChannelFunctionSensor:
			value[1] = (byte) (channelCode >> 8);
			value[2] = (byte) channelCode;
			break;
		case SetDeleteLink:
		case LinkResponse:
			flags = (action == Action.SetDeleteLink) ? subFunc : linkResponseStatus;
			final GroupAddress ga = groupObjects.get(activeConnectionCode);
			final byte[] addr = ga.toByteArray();
			value[1] = (byte) activeConnectionCode; // or scene number
			value[2] = addr[0];
			value[3] = addr[1];
			logger.log(INFO, "create {0}: connection code {1} ==> {2}", action, activeConnectionCode, ga);
			break;
		case StopLink:
			flags = (abort ? Error : 0) | (noChannel ? 0x02 : 0) | (timerExpired ? 0x01 : 0);
			break;
		case QuitConfigMode:
			flags = timerExpired ? 1 : noChannel ? 2 : wrongService ? 3 : 0;
			break;
		default:
>>>>>>> 9fa8a892
		}

		value[0] |= flags;
		return value;
	}

	private void write(final Action action) throws KNXLinkClosedException, KNXTimeoutException
	{
		final byte[] value = create(action);
		logger.log(INFO, "send {0}", action);
		synchronized (this) {
			mgmt.writeNetworkParameter(remote, deviceObjectType, pidConfigLink, value);
			state = action;
		}
		onCommand(action);
	}

	private static final int NetworkParamWrite = 0b1111100100;

	private void receivedManagementService(final FrameEvent e)
	{
		final byte[] apdu = e.getFrame().getPayload();
		final int svc = DataUnitBuilder.getAPDUService(apdu);
		if (svc == NetworkParamWrite) {
			if (((CEMILData) e.getFrame()).getSource().equals(self)) {
				logger.log(DEBUG, "received management service sent by us ({0}) -- ignore", self);
				return;
			}
			final byte[] asdu = DataUnitBuilder.extractASDU(apdu);
			final int iot = (asdu[0] & 0xff << 8) | (asdu[1] & 0xff);
			final int pid = asdu[2] & 0xff;
//			logger.log(TRACE, "network parameter write IOT {0} PID {1}", iot, pid);
			if (iot == deviceObjectType && pid == pidConfigLink) {
				final int command = (asdu[3] & 0xff) >> 4;
				final Action action = Action.values()[command];
				parseAction(action, asdu);
				synchronized (this) {
					state = action;
					notifyAll();
				}
			}
		}
	}

	// NYI standard wants us to check reserved/0x00 fields for 0x00, otherwise discard the message
	private void parseAction(final Action action, final byte[] asdu)
	{
		// content of current state in link procedure starts at asdu[3] (command & flags)
		final int flags = asdu[3] & 0x0f;
		switch (action) {
<<<<<<< HEAD
			case StartLink -> {
				final int code = (asdu[4] & 0xff) << 8 | (asdu[5] & 0xff);
				final int objects = asdu[6] & 0xff;
				final boolean unidirectional = (flags & 0x08) == 0x08;
				final boolean params = (flags & 0x04) == 0x04;
				final int subfunc = flags & 0x03;
				logger.debug("received {}: unidir {}, params {}, subfunc {}, manufacturer code {}, "
						+ "group objects to link: {}", action, unidirectional, params, subfunc, code, objects);
				expectedGroupObjects = Math.max(1, objects);
			}
			case ChannelFunctionActuator, ChannelFunctionSensor -> {
				final int channel = (asdu[4] & 0xff) << 8 | (asdu[5] & 0xff);
				logger.debug("received {}: E-mode channel code {}", action, channel);
			}
			case SetDeleteLink, LinkResponse -> {
				final int cc = asdu[4] & 0xff;
				final GroupAddress ga = new GroupAddress((asdu[5] & 0xff) << 8 | (asdu[6] & 0xff));
				groupObjects.put(cc, ga);
				logger.info("received {}: flags {}, connection code {} ==> {}", action, flags, cc, ga);
				if (action == SetDeleteLink)
					activeConnectionCode = cc;
				else {
					if (activeConnectionCode != cc)
						logger.error("link response connection code {} does not match {}", cc, activeConnectionCode);
					if ((flags & Error) == Error) {
						abort = true;
						// NYI stop link procedure by notifying run method
					}
=======
		case StartLink:
			final int code = (asdu[4] & 0xff) << 8 | (asdu[5] & 0xff);
			final int objects = asdu[6] & 0xff;
			final boolean unidirectional = (flags & 0x08) == 0x08;
			final boolean params = (flags & 0x04) == 0x04;
			final int subfunc = flags & 0x03;
			logger.log(DEBUG, "received {0}: unidir {1}, params {2}, subfunc {3}, manufacturer code {4}, "
					+ "group objects to link: {}", action, unidirectional, params, subfunc, code, objects);
			expectedGroupObjects = Math.max(1, objects);
			break;
		case ChannelFunctionActuator:
		case ChannelFunctionSensor:
			final int channel = (asdu[4] & 0xff) << 8 | (asdu[5] & 0xff);
			logger.log(DEBUG, "received {0}: E-mode channel code {1}", action, channel);
			break;
		case SetDeleteLink:
		case LinkResponse:
			final int cc = asdu[4] & 0xff;
			final GroupAddress ga = new GroupAddress((asdu[5] & 0xff) << 8 | (asdu[6] & 0xff));
			groupObjects.put(cc, ga);
			logger.log(INFO, "received {0}: flags {1}, connection code {2} ==> {3}", action, flags, cc, ga);

			if (action == SetDeleteLink)
				activeConnectionCode = cc;
			else {
				if (activeConnectionCode != cc)
					logger.log(ERROR, "link response connection code {0} does not match {1}", cc, activeConnectionCode);
				if ((flags & Error) == Error) {
					abort = true;
					// NYI stop link procedure by notifying run method
>>>>>>> 9fa8a892
				}
//				final Map<Integer, GroupAddress> link = new HashMap<>();
//				link.put(activeConnectionCode, groupObjects.get(activeConnectionCode));
				linkResponseStatus = linkFunction.apply(flags, groupObjects);
			}
			case StopLink, QuitConfigMode -> {
				final int status = asdu[3] & 0x07;
				logger.debug("received {}: status {}", action, status);
			}
<<<<<<< HEAD
			default -> {}
=======
//			final Map<Integer, GroupAddress> link = new HashMap<>();
//			link.put(activeConnectionCode, groupObjects.get(activeConnectionCode));
			linkResponseStatus = linkFunction.apply(flags, groupObjects);
			break;
		case StopLink:
		case QuitConfigMode:
			final int status = asdu[3] & 0x07;
			logger.log(DEBUG, "received {0}: status {1}", action, status);
			break;
		default:
>>>>>>> 9fa8a892
		}
	}

	private void stopLink(final Exception e)
	{
		logger.log(ERROR, "stop link procedure with {0}", remote, e);
		try {
			if (state.ordinal() >= EnterConfigMode.ordinal())
				write(Action.StopLink);
		}
		catch (KNXLinkClosedException | KNXTimeoutException expected) {}
	}

	private synchronized void waitFor(final Action next) throws InterruptedException, KNXTimeoutException
	{
		logger.log(TRACE, "wait for command {0}", next);
		final long start = System.currentTimeMillis();
		long remaining = timeout;
		while (remaining > 0) {
			if (state == next) {
				onCommand(next);
				return;
			}
			wait(remaining);
			remaining = remaining - (System.currentTimeMillis() - start);
		}
		timerExpired = true;
		throw new KNXTimeoutException("pairing timeout waiting for " + next);
	}
}<|MERGE_RESOLUTION|>--- conflicted
+++ resolved
@@ -351,7 +351,6 @@
 
 		int flags = 0;
 		switch (action) {
-<<<<<<< HEAD
 			case EnterConfigMode, BeginConnection,ResetInstallation -> {
 				// actions are all dealt by default
 			}
@@ -372,48 +371,12 @@
 				value[1] = (byte) activeConnectionCode; // or scene number
 				value[2] = addr[0];
 				value[3] = addr[1];
-				logger.info("create {}: connection code {} ==> {}", action, activeConnectionCode, ga);
+				logger.log(INFO, "create {0}: connection code {1} ==> {2}", action, activeConnectionCode, ga);
 			}
 			case StopLink -> flags = (abort ? Error : 0) | (noChannel ? 0x02 : 0) | (timerExpired ? 0x01 : 0);
 			case QuitConfigMode -> flags = timerExpired ? 1 : noChannel ? 2 : wrongService ? 3 : 0;
 			case SetChannelParam, ChannelParamResponse, Features, None -> { // possible at all?
 			}
-=======
-		// commented actions are all dealt by default
-//		case EnterConfigMode:
-//		case BeginConnection:
-//		case QuitConfigMode:
-//		case ResetInstallation:
-//			return value;
-		case StartLink:
-			flags = (unidir ? 0x08 : 0) | (paramIndicator ? 0x04 : 0) | subFunction;
-			value[1] = (byte) (mfId >> 8);
-			value[2] = (byte) mfId;
-			value[3] = (byte) groupObjects.size();
-			break;
-		case ChannelFunctionActuator:
-		case ChannelFunctionSensor:
-			value[1] = (byte) (channelCode >> 8);
-			value[2] = (byte) channelCode;
-			break;
-		case SetDeleteLink:
-		case LinkResponse:
-			flags = (action == Action.SetDeleteLink) ? subFunc : linkResponseStatus;
-			final GroupAddress ga = groupObjects.get(activeConnectionCode);
-			final byte[] addr = ga.toByteArray();
-			value[1] = (byte) activeConnectionCode; // or scene number
-			value[2] = addr[0];
-			value[3] = addr[1];
-			logger.log(INFO, "create {0}: connection code {1} ==> {2}", action, activeConnectionCode, ga);
-			break;
-		case StopLink:
-			flags = (abort ? Error : 0) | (noChannel ? 0x02 : 0) | (timerExpired ? 0x01 : 0);
-			break;
-		case QuitConfigMode:
-			flags = timerExpired ? 1 : noChannel ? 2 : wrongService ? 3 : 0;
-			break;
-		default:
->>>>>>> 9fa8a892
 		}
 
 		value[0] |= flags;
@@ -464,67 +427,34 @@
 		// content of current state in link procedure starts at asdu[3] (command & flags)
 		final int flags = asdu[3] & 0x0f;
 		switch (action) {
-<<<<<<< HEAD
 			case StartLink -> {
 				final int code = (asdu[4] & 0xff) << 8 | (asdu[5] & 0xff);
 				final int objects = asdu[6] & 0xff;
 				final boolean unidirectional = (flags & 0x08) == 0x08;
 				final boolean params = (flags & 0x04) == 0x04;
 				final int subfunc = flags & 0x03;
-				logger.debug("received {}: unidir {}, params {}, subfunc {}, manufacturer code {}, "
+				logger.log(DEBUG, "received {0}: unidir {1}, params {2}, subfunc {3}, manufacturer code {4}, "
 						+ "group objects to link: {}", action, unidirectional, params, subfunc, code, objects);
 				expectedGroupObjects = Math.max(1, objects);
 			}
 			case ChannelFunctionActuator, ChannelFunctionSensor -> {
 				final int channel = (asdu[4] & 0xff) << 8 | (asdu[5] & 0xff);
-				logger.debug("received {}: E-mode channel code {}", action, channel);
+				logger.log(DEBUG, "received {0}: E-mode channel code {1}", action, channel);
 			}
 			case SetDeleteLink, LinkResponse -> {
 				final int cc = asdu[4] & 0xff;
 				final GroupAddress ga = new GroupAddress((asdu[5] & 0xff) << 8 | (asdu[6] & 0xff));
 				groupObjects.put(cc, ga);
-				logger.info("received {}: flags {}, connection code {} ==> {}", action, flags, cc, ga);
+				logger.log(INFO, "received {0}: flags {1}, connection code {2} ==> {3}", action, flags, cc, ga);
 				if (action == SetDeleteLink)
 					activeConnectionCode = cc;
 				else {
 					if (activeConnectionCode != cc)
-						logger.error("link response connection code {} does not match {}", cc, activeConnectionCode);
+						logger.log(ERROR, "link response connection code {0} does not match {1}", cc, activeConnectionCode);
 					if ((flags & Error) == Error) {
 						abort = true;
 						// NYI stop link procedure by notifying run method
 					}
-=======
-		case StartLink:
-			final int code = (asdu[4] & 0xff) << 8 | (asdu[5] & 0xff);
-			final int objects = asdu[6] & 0xff;
-			final boolean unidirectional = (flags & 0x08) == 0x08;
-			final boolean params = (flags & 0x04) == 0x04;
-			final int subfunc = flags & 0x03;
-			logger.log(DEBUG, "received {0}: unidir {1}, params {2}, subfunc {3}, manufacturer code {4}, "
-					+ "group objects to link: {}", action, unidirectional, params, subfunc, code, objects);
-			expectedGroupObjects = Math.max(1, objects);
-			break;
-		case ChannelFunctionActuator:
-		case ChannelFunctionSensor:
-			final int channel = (asdu[4] & 0xff) << 8 | (asdu[5] & 0xff);
-			logger.log(DEBUG, "received {0}: E-mode channel code {1}", action, channel);
-			break;
-		case SetDeleteLink:
-		case LinkResponse:
-			final int cc = asdu[4] & 0xff;
-			final GroupAddress ga = new GroupAddress((asdu[5] & 0xff) << 8 | (asdu[6] & 0xff));
-			groupObjects.put(cc, ga);
-			logger.log(INFO, "received {0}: flags {1}, connection code {2} ==> {3}", action, flags, cc, ga);
-
-			if (action == SetDeleteLink)
-				activeConnectionCode = cc;
-			else {
-				if (activeConnectionCode != cc)
-					logger.log(ERROR, "link response connection code {0} does not match {1}", cc, activeConnectionCode);
-				if ((flags & Error) == Error) {
-					abort = true;
-					// NYI stop link procedure by notifying run method
->>>>>>> 9fa8a892
 				}
 //				final Map<Integer, GroupAddress> link = new HashMap<>();
 //				link.put(activeConnectionCode, groupObjects.get(activeConnectionCode));
@@ -532,22 +462,9 @@
 			}
 			case StopLink, QuitConfigMode -> {
 				final int status = asdu[3] & 0x07;
-				logger.debug("received {}: status {}", action, status);
-			}
-<<<<<<< HEAD
+				logger.log(DEBUG, "received {0}: status {1}", action, status);
+			}
 			default -> {}
-=======
-//			final Map<Integer, GroupAddress> link = new HashMap<>();
-//			link.put(activeConnectionCode, groupObjects.get(activeConnectionCode));
-			linkResponseStatus = linkFunction.apply(flags, groupObjects);
-			break;
-		case StopLink:
-		case QuitConfigMode:
-			final int status = asdu[3] & 0x07;
-			logger.log(DEBUG, "received {0}: status {1}", action, status);
-			break;
-		default:
->>>>>>> 9fa8a892
 		}
 	}
 
